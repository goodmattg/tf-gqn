--- conflicted
+++ resolved
@@ -19,11 +19,7 @@
 
 from .gqn_params import _GQNParams
 from .gqn_encoder import tower_encoder, pool_encoder
-<<<<<<< HEAD
-from .gqn_rnn import inference_rnn, generator_rnn
-=======
 from .gqn_draw import inference_rnn, generator_rnn
->>>>>>> 5ddc32f6
 from .gqn_utils import broadcast_encoding, compute_eta_and_sample_z
 from .gqn_vae_decoder import vae_tower_decoder
 
@@ -45,10 +41,6 @@
 
 def _reduce_packed_representation(enc_r_packed, model_params):
   # shorthand notations for model parameters
-<<<<<<< HEAD
-  _BATCH_SIZE = model_params.BATCH_SIZE
-=======
->>>>>>> 5ddc32f6
   _CONTEXT_SIZE = model_params.CONTEXT_SIZE
   _DIM_C_ENC = model_params.ENC_CHANNELS
 
@@ -56,11 +48,7 @@
 
   enc_r_unpacked = tf.reshape(
     enc_r_packed,
-<<<<<<< HEAD
-    shape=[_BATCH_SIZE, _CONTEXT_SIZE, height, width, _DIM_C_ENC])
-=======
     shape=[-1, _CONTEXT_SIZE, height, width, _DIM_C_ENC])
->>>>>>> 5ddc32f6
 
   # add scene representations per data tuple
   enc_r = tf.reduce_sum(enc_r_unpacked, axis=1)
@@ -160,13 +148,8 @@
     query_pose: Pose vector of the query camera.
     context_poses: Camera poses of the context views.
     context_frames: Frames of the context views.
-<<<<<<< HEAD
     model_params: Named tuple containing the parameters of the GQN model as \
       defined in gqn_params.py
-=======
-    model_params: Named tuple containing the parameters of the GQN model as
-        defined in gqn_params.py
->>>>>>> 5ddc32f6
     scope: Scope name of the graph.
 
   Returns:
